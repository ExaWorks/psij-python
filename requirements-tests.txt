# Things needed to run the tests

-r requirements.txt
-r requirements-connector-radical.txt

pytest >= 6.2.0
requests >= 2.25.1
pytest-cov
pytest-timeout
<<<<<<< HEAD
filelock >= 3.4, < 3.18
textual
tree-sitter
tree-sitter-bash
=======
filelock >= 3.4, < 3.19
>>>>>>> f8b54ffc
<|MERGE_RESOLUTION|>--- conflicted
+++ resolved
@@ -7,11 +7,7 @@
 requests >= 2.25.1
 pytest-cov
 pytest-timeout
-<<<<<<< HEAD
-filelock >= 3.4, < 3.18
+filelock >= 3.4, < 3.19
 textual
 tree-sitter
-tree-sitter-bash
-=======
-filelock >= 3.4, < 3.19
->>>>>>> f8b54ffc
+tree-sitter-bash