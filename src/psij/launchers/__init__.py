"""This package contains all launcher implementations.

Launcher implementations must be in this package in order for them to be registered automatically.
Alternatively, you may register a launcher implementation using
<<<<<<< HEAD
:func:`psij.launcher.Launcher.register_launcher`.
=======
:func:`psij.job_launcher.Launcher.register_launcher`.
>>>>>>> ab9c29ec
"""

from .single import SingleLauncher
from .multiple import MultipleLauncher
from .mpirun import MPILauncher
from .srun import SrunLauncher
from .jsrun import JsrunLauncher
from .aprun import AprunLauncher

__all__ = [
    "SingleLauncher",
    "MultipleLauncher",
    "MPILauncher",
    "SrunLauncher",
    "JsrunLauncher",
    "AprunLauncher",
]<|MERGE_RESOLUTION|>--- conflicted
+++ resolved
@@ -2,11 +2,7 @@
 
 Launcher implementations must be in this package in order for them to be registered automatically.
 Alternatively, you may register a launcher implementation using
-<<<<<<< HEAD
-:func:`psij.launcher.Launcher.register_launcher`.
-=======
 :func:`psij.job_launcher.Launcher.register_launcher`.
->>>>>>> ab9c29ec
 """
 
 from .single import SingleLauncher
