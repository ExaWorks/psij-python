--- conflicted
+++ resolved
@@ -199,19 +199,9 @@
         return []
 
     def is_launcher_failure(self, output: str) -> bool:
-<<<<<<< HEAD
         """See :func:`~psij.Launcher.is_launcher_failure`."""
-        return output.split('\n')[-1] != '_PSI_J_LAUNCHER_DONE'
+        return output.split('\n')[-2] != '_PSI_J_LAUNCHER_DONE'
 
     def get_launcher_failure_message(self, output: str) -> str:
         """See :func:`~psij.Launcher.get_launcher_failure_message`."""
-        return '\n'.join(output.split('\n')[:-1])
-=======
-        """See :func:`~psij.job_launcher.Launcher.is_launcher_failure`."""
-        # last line should be an empty line
-        return output.split('\n')[-2] != '_PSI_J_LAUNCHER_DONE'
-
-    def get_launcher_failure_message(self, output: str) -> str:
-        """See :func:`~psij.job_launcher.Launcher.get_launcher_failure_message`."""
-        return '\n'.join(output.split('\n')[:-2])
->>>>>>> 79309dcc
+        return '\n'.join(output.split('\n')[:-2])