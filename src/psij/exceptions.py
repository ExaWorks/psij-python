"""A collection of exceptions used by PSI/J."""
import psij
from typing import Optional


class InvalidJobException(Exception):
    """An exception describing a problem with a job specification."""

    def __init__(self, message: str, exception: Optional[Exception] = None) -> None:
        """
        :param message: see the :attr:`message` property
        :param exception: see the :attr:`exception` property
        """
        self.message = message
        """
        Retrieves the message associated with this exception. This is a descriptive message that is
        sufficiently clear to be presented to an end-user.
        """
        self.exception = exception
        """
        Returns an optional underlying exception that can potentially be used for debugging
        purposes, but which should not, in general, be presented to an end-user.
        """


class SubmitException(Exception):
    """
    An exception representing job submission issues.

    This exception is thrown when the :func:`~psij.JobExecutor.submit` call fails for
    a reason that is independent of the job that is being submitted.
    """

    def __init__(self, message: str, exception: Optional[Exception] = None,
                 transient: bool = False) -> None:
        """
        :param message: see :attr:`message`
        :param exception: see :attr:`exception`
        :param transient: see :attr:`transient`
        """
        self.message = message
        """
        Retrieves the message associated with this exception. This is a descriptive message
        that is sufficiently clear to be presented to an end-user.
        """
        self.exception = exception
        """
        Returns an optional underlying exception that can potentially be used for debugging
        purposes, but which should not, in general, be presented to an end-user.
        """
        self.transient = transient
        """
        Returns `True` if the underlying condition that triggered this exception is transient.
        Jobs that cannot be submitted due to a transient exceptional condition have chance of being
        successfully re-submitted at a later time, which is a suggestion to client code that it
        could re-attempt the operation that triggered this exception. However, the exact chances of
        success depend on many factors and are not guaranteed in any particular case. For example,
        a DNS resolution failure while attempting to connect to a remote service is a transient
        error since it can be reasonably assumed that DNS resolution is a persistent feature of an
        Internet-connected network. By contrast, an authentication failure due to an invalid
        username/password combination would not be a transient failure. While it may be possible
        for a temporary defect in a service to cause such a failure, under normal operating
        conditions such an error would persist across subsequent re-tries until correct credentials
        are used.
<<<<<<< HEAD
        """


class UnreachableStateException(Exception):
    """
    Indicates that a job state being waited for cannot be reached.

    This exception is thrown when the :func:`~psij.Job.wait` method is called with a set of
    states that cannot be reached by the job when the call is made.
    """

    def __init__(self, status: 'psij.JobStatus') -> None:
        """
        :param status: The :class:`~psij.JobStatus` that the job was in when
            :func:`~psij.Job.wait` was called and which prevents the desired states to be
            reached.
        """
        self.status = status
        """
        Returns the job status that has caused an implementation to determine that the desired
        states passed to the :func:`~psij.Job.wait` method cannot be reached.
=======
>>>>>>> 79309dcc
        """<|MERGE_RESOLUTION|>--- conflicted
+++ resolved
@@ -62,28 +62,4 @@
         for a temporary defect in a service to cause such a failure, under normal operating
         conditions such an error would persist across subsequent re-tries until correct credentials
         are used.
-<<<<<<< HEAD
-        """
-
-
-class UnreachableStateException(Exception):
-    """
-    Indicates that a job state being waited for cannot be reached.
-
-    This exception is thrown when the :func:`~psij.Job.wait` method is called with a set of
-    states that cannot be reached by the job when the call is made.
-    """
-
-    def __init__(self, status: 'psij.JobStatus') -> None:
-        """
-        :param status: The :class:`~psij.JobStatus` that the job was in when
-            :func:`~psij.Job.wait` was called and which prevents the desired states to be
-            reached.
-        """
-        self.status = status
-        """
-        Returns the job status that has caused an implementation to determine that the desired
-        states passed to the :func:`~psij.Job.wait` method cannot be reached.
-=======
->>>>>>> 79309dcc
         """