import logging
import os

import subprocess
import time
import traceback
import weakref
from abc import abstractmethod
from datetime import timedelta
from pathlib import Path
from threading import Thread, RLock
from typing import Optional, List, Dict, Collection, cast, Union, IO, Set

from psij.launchers.script_based_launcher import ScriptBasedLauncher

from psij import JobExecutor, JobExecutorConfig, Launcher, Job, SubmitException, \
    JobStatus, JobState
from psij.executors.batch.template_function_library import ALL as FUNCTION_LIBRARY
from psij.utils import _StatusUpdater, _FileCleaner

UNKNOWN_ERROR = 'PSIJ: Unknown error'

logger = logging.getLogger(__name__)


def check_status_exit_code(command: str, exit_code: int, out: str) -> None:
    """Check if exit_code is nonzero and, if so, raise a RuntimeError.

    This function produces a somewhat user-friendly exception message that combines
    the command that was run with its output.

    Parameters
    ----------
    command
        The command that was run. This is only used to format the error message.
    exit_code
        The exit code returned by running the ``command``.
    out:
        The output produced by ``command``.
    """
    if exit_code != 0:
        raise RuntimeError(f'status command {command!r} exited '
                           f'with {exit_code} and output {out!r}')


def _attrs_to_mustache(job: Job) -> Dict[str, Union[object, List[Dict[str, object]]]]:
    assert job.spec is not None
    if not job.spec.attributes or not job.spec.attributes._custom_attributes:
        return {}

    r: Dict[str, Union[object, List[Dict[str, object]]]] = {}

    for k, v in job.spec.attributes._custom_attributes.items():
        ks = k.split('.', maxsplit=1)
        if len(ks) == 2:
            # always use lower case here
            ks[0] = ks[0].lower()
            if ks[0] not in r:
                r[ks[0]] = []
            cast(List[Dict[str, object]], r[ks[0]]).append({'key': ks[1], 'value': v})
        else:
            r[k] = v
    return r


def _env_to_mustache(job: Job) -> List[Dict[str, str]]:
    assert job.spec is not None
    if not job.spec.environment:
        return []

    r = []
    for k, v in job.spec.environment.items():
        r.append({'name': k, 'value': v})
    return r


class BatchSchedulerExecutorConfig(JobExecutorConfig):
    """A base configuration class for :class:`~BatchSchedulerExecutor` implementations.

    When subclassing :class:`~BatchSchedulerExecutor`, specific configuration classes inheriting
    from this class should be defined, even if empty.
    """

    def __init__(self, launcher_log_file: Optional[Path] = None,
                 work_directory: Optional[Path] = None, queue_polling_interval: int = 30,
                 initial_queue_polling_delay: int = 2,
                 queue_polling_error_threshold: int = 2,
                 keep_files: bool = False):
        """
        Parameters
        ----------
        launcher_log_file
            See :class:`~psij.JobExecutorConfig`.
        work_directory
            See :class:`~psij.JobExecutorConfig`.
        queue_polling_interval
            an interval, in seconds, at which the batch scheduler queue will be polled for updates
            to jobs.
        initial_queue_polling_delay
            the time to wait before polling the queue for the first time; for quick tests that only
            submit a short job that completes nearly instantly or for jobs that fail very quickly,
            this can dramatically reduce the time taken to get the necessary job status update.
        queue_polling_error_threshold
            The number of times consecutive queue polls have to fail in order for the executor to
            report them as job failures.
        keep_files
            Whether to keep submit files and auxiliary job files (exit code and output files) after
            a job has completed.
        """
        super().__init__(launcher_log_file, work_directory)
        self.queue_polling_interval = queue_polling_interval
        self.initial_queue_polling_delay = initial_queue_polling_delay
        self.queue_polling_error_threshold = queue_polling_error_threshold
        self.keep_files = keep_files
        if 'PSIJ_BATCH_KEEP_FILES' in os.environ:
            self.keep_files = True

    @classmethod
    def _from_config(cls, config: JobExecutorConfig) -> 'BatchSchedulerExecutorConfig':
        new = cls()
        new.work_directory = config.work_directory
        new.launcher_log_file = config.launcher_log_file
        return new


class InvalidJobStateError(Exception):
    """An exception that signals that a job cannot be cancelled due to it being already done."""

    pass


class BatchSchedulerExecutor(JobExecutor):
    """A base class for batch scheduler executors.

    This class implements a generic :class:`~psij.JobExecutor` that interacts with batch schedulers.
    There are two main components to the executor: job submission and queue polling. Submission
    is implemented by generating a submit script which is then fed to the queuing system submit
    command.

    The submit script is generated using a :func:`~generate_submit_script`. An implementation of
    this functionality based on Mustache/Pystache (see https://mustache.github.io/ and
    https://pypi.org/project/pystache/) exists in :class:`~.TemplatedScriptGenerator`. This class
    can be instantiated by concrete implementations of a batch scheduler executor and the submit
    script generation can be delegated to that instance, which has a method whose signature matches
    that of :func:`~generate_submit_script`. Besides an opened file which points to where the
    contents of the submit script are to be written, the parameters to
    :func:`~generate_submit_script` are the :class:`~psij.Job` that is being submitted and a
    `context`, which is a dictionary with the following structure::

        {
            'job': <the job being submitted>
            'psij': {
                'lib': <dict; function library>,
                'launch_command': <str; launch command>,
                'script_dir': <str; directory where the submit script is generated>
            }
        }

    The *script directory* is a directory (typically `~/.psij/work`) where submit scripts are
    written; it is also used for auxiliary files, such as the *exit code file* (see below) or the
    *script output file*.

    The *launch command* is a list of strings which the script generator should render as the
    command to execute. It wraps the job executable in the proper :class:`~psij.Launcher`.

    The function library is a dictionary mapping function names to functions for all public
    functions in the :mod:`~.template_function_library` module.

    The submit script *must* perform two essential actions:

        1. redirect the output of the executable part of the script to the *script output file*,
        which is a file in `<script_dir>` named `<native_id>.out`, where `<native_id>` is the id
        given to the job by the queuing system.

        2. store the exit code of the launch command in the *exit code file* named
        `<native_id>.ec`, also inside `<script_dir>`.

    Additionally, where appropriate, the submit script should set the environment variable named
    ``PSIJ_NODEFILE`` to point to a file containing a list of nodes that are allocated for the job,
    one per line, with a total number of lines matching the process count of the job.

    Once the submit script is generated, the executor renders the submit command using
    :func:`~get_submit_command` and executes it. Its output is then parsed using
    :func:`~job_id_from_submit_output` to retrieve the `native_id` of the job. Subsequently, the
    job is registered with the queue polling thread.

    The queue polling thread regularly polls the batch scheduler queue for updates to job states.
    It builds the command for polling the queue using :func:`~get_status_command`, which takes a
    list of `native_id` strings corresponding to all registered jobs. Implementations are
    strongly encouraged to restrict the query of job states to the specified jobs in order to reduce
    the load on the queuing system. The output of the status command is then parsed using
    :func:`~parse_status_output` and the status of each job is updated accordingly. If the status
    of a registered job is not found in the output of the queue status command, it is assumed
    completed (or failed, depending on its exit code), since most queuing systems automatically
    purge completed jobs from their databases after a short period of time. The exit code is read
    from the exit code file, as described above. If the exit code value is not zero, the job is
    assumed failed and an attempt is made to read an error message from the *script output file*.
    """

    def __init__(self, url: Optional[str] = None,
                 config: Optional[BatchSchedulerExecutorConfig] = None):
        """
        Parameters
        ----------
        url
            An optional URL pointing to a specific backend
        config
            An configuration for this executor instance; if none is specified, a default
            configuration is used.
        """
<<<<<<< HEAD
        super().__init__(url=url, config=config if config else BatchSchedulerExecutorConfig())
        self._queue_poll_thread = self._start_queue_poll_thread()
=======
        super().__init__(url=url, config=self._get_config(config))
>>>>>>> dc1b82ef
        assert config
        self.work_directory = config.work_directory / self.name
        self.work_directory.mkdir(parents=True, exist_ok=True)
        cast(_FileCleaner, _FileCleaner.get_instance()).clean(self.work_directory)

    def _get_config(self, config: Optional[JobExecutorConfig]) -> BatchSchedulerExecutorConfig:
        if config is None:
            return BatchSchedulerExecutorConfig()
        if isinstance(config, BatchSchedulerExecutorConfig):
            return config
        return BatchSchedulerExecutorConfig._from_config(config)

    def submit(self, job: Job) -> None:
        """See :func:`~psij.JobExecutor.submit`."""
        logger.info('Job %s: submitting', job.id)
        self._check_job(job)

        context = self._create_script_context(job)

        # assumes job ids are unique
        submit_file_path = self.work_directory / (job.id + '.job')
        with submit_file_path.open('w') as submit_file:
            self.generate_submit_script(job, context, submit_file)
        try:
            logger.debug('Job %s: running submit command', job.id)
            out = self._run_command(self.get_submit_command(job, submit_file_path))
            logger.debug('Job %s: submit command output: %s', job.id, out)
            job._native_id = self.job_id_from_submit_output(out)
            logger.info('Job %s: native id: %s', job.id, job.native_id)
            self._set_job_status(job, JobStatus(JobState.QUEUED,
                                                metadata={'native_id': job.native_id}))
        except subprocess.CalledProcessError as ex:
            if logger.isEnabledFor(logging.DEBUG):
                with submit_file_path.open('r') as submit_file:
                    script = submit_file.read()
                logger.debug('Job %s: submit script is: %s' % (job.id, script))

            raise SubmitException(ex.output) from None

        self._queue_poll_thread.register_job(job)

    def _get_launcher_from_job(self, job: Job) -> Launcher:
        assert job.spec
        launcher_name = job.spec.launcher
        if not launcher_name:
            launcher_name = Launcher.DEFAULT_LAUNCHER_NAME
        return self._get_launcher(launcher_name)

    def cancel(self, job: Job) -> None:
        """Cancels a job if it has not otherwise completed.

        A command is constructed using :func:`~get_cancel_command` and executed in order to cancel
        the job. Also see :func:`~psij.JobExecutor.cancel`.
        """
        if job.native_id is None:
            raise SubmitException('Job does not have a native ID.')
        if job.status.state.final:
            return
        try:
            self._run_command(self.get_cancel_command(job.native_id))
        except subprocess.CalledProcessError as ex:
            try:
                self.process_cancel_command_output(ex.returncode, ex.output)
            except InvalidJobStateError:
                # do nothing; the job has completed anyway
                pass
            except SubmitException:
                # re-raise
                raise

    def attach(self, job: Job, native_id: str) -> None:
        """Attaches a job to a native job.

        Attempts to connect `job` to a native job with `native_id` such that the job correctly
        reflects updates to the status of the native job. If the native job was previously
        submitted using this executor (hence having an *exit code file* and a *script output file*),
        the executor will attempt to retrieve the exit code and errors from the job. Otherwise, it
        may be impossible for the executor to distinguish between a failed and successfully
        completed job.

        Parameters
        ----------
        job
            The PSI/J job to attach.
        native_id
            The id of the batch scheduler job to attach to.
        """
        job._native_id = native_id
        job.executor = self
        self._queue_poll_thread.register_job(job)

    @abstractmethod
    def generate_submit_script(self, job: Job, context: Dict[str, object],
                               submit_file: IO[str]) -> None:
        """Called to generate a submit script for a job.

        Concrete implementations of batch scheduler executors must override this method in
        order to generate a submit script for a job.

        Parameters
        ----------
        job
            The job to be submitted.
        context
            A dictionary containing information about the context in which the job is being
            submitted. For details, see the description of this class.
        submit_file
            An opened file-like object to which the contents of the submit script should be
            written.
        """
        pass

    @abstractmethod
    def get_submit_command(self, job: Job, submit_file_path: Path) -> List[str]:
        """Constructs a command to submit a job to a batch scheduler.

        Concrete implementations of batch scheduler executors must override this method.

        Parameters
        ----------
        job
            The job being submitted.
        submit_file_path
            The path to a submit script generated using :func:`~generate_submit_script`.

        Returns
        -------
        A list of strings representing the command and arguments to execute in order to submit
        the job, such as `['qsub', str(submit_file_path)]`.
        """
        pass

    @abstractmethod
    def job_id_from_submit_output(self, out: str) -> str:
        """Extracts a native job id from the output of the submit command.

        Concrete implementations of batch scheduler executors must override this method. This
        method is only invoked if the submit command completes with a zero exit code, so
        implementations of this method do not need to determine whether the output reflects an
        error from the submit command.

        Parameters
        ----------
        out
            The output from the submit command.

        Returns
        -------
        A string representing the native id of the newly submitted job.
        """
        pass

    @abstractmethod
    def get_cancel_command(self, native_id: str) -> List[str]:
        """Constructs a command to cancel a batch scheduler job.

        Concrete implementations of batch scheduler executors must override this method.

        Parameters
        ----------
        native_id
            The native id of the job being cancelled.

        Returns
        -------
        A list of strings representing the command and arguments to execute in order to cancel
        the job, such as, e.g., `['qdel', native_id]`.
        """
        pass

    @abstractmethod
    def process_cancel_command_output(self, exit_code: int, out: str) -> None:
        """Handle output from a failed cancel command.

        The main purpose of this method is to help distinguish between the cancel command
        failing due to an invalid job state (such as the job having completed before the cancel
        command was invoked) and other types of errors. Since job state errors are ignored, there
        are two options:

        1. Instruct the cancel command to not fail on invalid state errors and have this
        method always raise a :class:`~psij.exceptions.SubmitException`, since it is only invoked
        on "other" errors.

        2. Have the cancel command fail on both invalid state errors and other errors and
        interpret the output from the cancel command to distinguish between the two and raise
        the appropriate exception.

        Parameters
        ----------
        exit_code
            The exit code from the cancel command.
        out
            The output from the cancel command.

        Raises
        ------
        InvalidJobStateError
            Raised if the job cancellation has failed because the job was in a completed or failed
            state at the time when the cancellation command was invoked.
        SubmitException
            Raised for all other reasons.
        """
        pass

    @abstractmethod
    def get_status_command(self, native_ids: Collection[str]) -> List[str]:
        """Constructs a command to retrieve the status of a list of jobs.

        Concrete implementations of batch scheduler executors must override this method. In order
        to prevent overloading the queueing system, concrete implementations are strongly
        encouraged to return a command that only queries for the status of the indicated jobs. The
        command returned by this method should produce an output that is understood by
        :func:`~parse_status_output`.

        Parameters
        ----------
        jobs
            A collection of native ids corresponding to the jobs whose status is sought.

        Returns
        -------
        A list of strings representing the command and arguments to execute in order to get the
        status of the jobs.
        """
        pass

    @abstractmethod
    def parse_status_output(self, exit_code: int, out: str) -> Dict[str, JobStatus]:
        """Parses the output of a job status command.

        Concrete implementations of batch scheduler executors must override this method. The output
        is meant to have been produced by the command generated by :func:`~get_status_command`.

        Parameters
        ----------
        out
            The string output of the status command as prescribed by :func:`~get_status_command`.
        Returns
        -------
        A dictionary mapping native job ids to :class:`~psij.JobStatus` objects. The
        implementation of this method need not process the *exit code file* or the *script
        output file* since it is done by the base `BatchSchedulerExecutor` implementation.
        """
        pass

    @abstractmethod
    def get_list_command(self) -> List[str]:
        """Constructs a command to retrieve the list of jobs known to the LRM for the current user.

        Concrete implementations of batch scheduler executors must override this method. Upon
        running the command, the output can be parsed with :func:`~parse_list_output`.

        Returns
        -------
        A list of strings representing the executable and arguments to invoke in order to obtain
        the list of jobs the LRM knows for the current user.
        """
        pass

    def parse_list_output(self, out: str) -> List[str]:
        """Parses the output of the command obtained from :func:`~get_list_command`.

        The default implementation of this method assumes that the output has no header and
        consists of native IDs, one per line, possibly surrounded by whitespace. Concrete
        implementations should override this method if a different format is expected.

        Parameters
        ----------
        out
            The output from the "list" command as returned by :func:`~get_list_command`.
        Returns
        -------
        A list of strings representing the native IDs of the jobs known to the LRM for the current
        user.
        """
        return [s.strip() for s in out.splitlines()]

    def _create_script_context(self, job: Job) -> Dict[str, object]:
        launcher = self._get_launcher_from_job(job)
        if isinstance(launcher, ScriptBasedLauncher) and logger.isEnabledFor(logging.DEBUG):
            log_file = str((self.work_directory / (job.id + '_launcher.log')).absolute())
            launch_command = launcher.get_launch_command(job, log_file=log_file)
        else:
            launch_command = launcher.get_launch_command(job)
        logger.debug('Launch command: %s', launch_command)

        ctx = {
            'job': job,
            'custom_attributes': _attrs_to_mustache(job),
            'env': _env_to_mustache(job),
            'psij': {
                'lib': FUNCTION_LIBRARY,
                'launch_command': launch_command,
                'script_dir': str(self.work_directory),
                'us_file': self._queue_poll_thread.status_updater.update_file_name,
                'us_port': self._queue_poll_thread.status_updater.update_port,
                'us_addrs': ', '.join(self._queue_poll_thread.status_updater.ips)
            }
        }
        assert job.spec is not None
        if job.spec.attributes:
            duration = job.spec.attributes.duration
            if duration is not None:
                ctx['formatted_job_duration'] = self._format_duration(duration)
        return ctx

    def _format_duration(self, d: timedelta) -> str:
        # the default is hh:mm:ss, with hh not limited to 24; this is the least ambiguous
        # choice
        return '%s:%s:%s' % (int(d.total_seconds()) // 3600, (d.seconds // 60) % 60, d.seconds % 60)

    def _run_command(self, cmd: List[str]) -> str:
        res = subprocess.run(cmd, stdout=subprocess.PIPE, stderr=subprocess.PIPE, text=True)
        if res.returncode != 0:
            msg = ''
            if res.stdout:
                msg += res.stdout
            if res.stderr:
                if msg != '':
                    msg += '\n'
                msg += res.stderr
            if msg == '':
                msg = UNKNOWN_ERROR
            raise subprocess.CalledProcessError(res.returncode, cmd, output=msg)
        else:
            return res.stdout

    def _start_queue_poll_thread(self) -> '_QueuePollThread':
        qp_thread = _QueuePollThread(self.name + ' Queue Polling Thread',
                                     cast(BatchSchedulerExecutorConfig, self.config), self)
        qp_thread.start()
        return qp_thread

    def _set_job_status(self, job: Job, status: JobStatus) -> None:
        if status.state.is_greater_than(job.status.state) is False:
            # is_greater_than returns T/F if the states are comparable and None if not, so
            # we have to check explicitly for the boolean value rather than truthiness
            return
        if status.state.final:
            self._queue_poll_thread.unregister_job(job)
            if job.native_id:
                self._clean_submit_script(job)
                self._read_aux_files(job, status)
        super()._set_job_status(job, status)

    def _clean_submit_script(self, job: Job) -> None:
        try:
            assert isinstance(self.config, BatchSchedulerExecutorConfig)
            if not self.config.keep_files:
                submit_file_path = self.work_directory / (job.id + '.job')
                try:
                    submit_file_path.unlink()
                except FileNotFoundError:
                    # this can reasonably happen for attached jobs when the main
                    # job cleans up the script instead
                    pass
        except Exception as ex:
            logger.warning('Job %s: failed clean submit script: %s', job.id, ex)

    def _read_aux_files(self, job: Job, status: JobStatus) -> None:
        try:
            if logger.isEnabledFor(logging.DEBUG):
                launcher_log = self._read_aux_file(path=self.work_directory
                                                   / (job.id + '_launcher.log'))
                if launcher_log is not None:
                    logger.debug('Job %s: launcher log: %s', job.id, launcher_log)
            if status.state == JobState.CANCELED:
                # exit code and other things are not very meaningful for canceled jobs
                return
            # read exit code and output files
            exit_code_str = self._read_aux_file(job, '.ec')
            if exit_code_str:
                status.exit_code = int(exit_code_str)
                if status.exit_code != 0:
                    status.state = JobState.FAILED
            if status.state == JobState.FAILED:

                if status.message is None:
                    # only read output from submit script if another error message is not
                    # already present
                    out = self._read_aux_file(job, '.out')
                    if out:
                        if '_PSIJ_SCRIPT_DONE' not in out:
                            status.message = out
                    logger.debug('Output from launcher: %s', status.message)
                else:
                    self._delete_aux_file(job, '.out')

        except Exception as ex:
            logger.warning('Job %s: failed to read auxiliary files: %s', job.id, ex)

    def _read_aux_file(self, job: Optional[Job] = None, suffix: Optional[str] = None,
                       path: Optional[Path] = None) -> Optional[str]:
        if path is None:
            assert job
            assert job.native_id
            assert suffix
            path = self.work_directory / (job.native_id + suffix)
        logger.debug('Attempting to read %s', path)
        if path.exists():
            try:
                with open(path) as f:
                    return f.read()
            finally:
                self._delete_aux_file(job=job, suffix=suffix, path=path, force=True)
        else:
            logger.debug('%s does not exist', path)
            return None

    def _delete_aux_file(self, job: Optional[Job] = None, suffix: Optional[str] = None,
                         path: Optional[Path] = None, force: bool = False) -> None:
        assert isinstance(self.config, BatchSchedulerExecutorConfig)
        if self.config.keep_files:
            return
        if path is None:
            assert job
            assert job.native_id
            assert suffix
            path = self.work_directory / (job.native_id + suffix)
        if force or path.exists():
            try:
                path.unlink()
            except FileNotFoundError:
                pass  # see above; attached job may race with original job

    def list(self) -> List[str]:
        """Returns a list of jobs known to the underlying implementation.

        See :func:`~psij.JobExecutor.list`.
        The returned list is a list of `native_id` strings representing jobs known to the
        underlying batch scheduler implementation, whether submitted through this executor or not.
        Implementations are encouraged to restrict the results to jobs accessible by the current
        user.
        """
        return self.parse_list_output(self._run_command(self.get_list_command()))

    def _current_user(self) -> str:
        return os.getlogin()


class _QueuePollThread(Thread):
    def __init__(self, name: str, config: BatchSchedulerExecutorConfig,
                 executor: BatchSchedulerExecutor):
        super().__init__()
        self.name = name
        self.daemon = True
        self.config = config
        self.done = False
        self.executor = weakref.ref(executor, self._stop)
        # native_id -> job
        self._jobs: Dict[str, Set[Job]] = {}
        # counts consecutive errors while invoking qstat or equivalent
        self._poll_error_count = 0
        self._jobs_lock = RLock()
        self.status_updater = cast(_StatusUpdater, _StatusUpdater.get_instance())

    def run(self) -> None:
        logger.debug('Executor %s: queue poll thread started', self.executor)

        time.sleep(self.config.initial_queue_polling_delay)
        while not self.done:
            self._poll()
            start = time.time()
            now = start
            while now - start < self.config.queue_polling_interval:
                time.sleep(1)
                now = time.time()
        logger.info('Thread %s exiting due to executor collection' % self)

    def _stop(self, executor: object) -> None:
        self.done = True

    def _poll(self) -> None:
        executor = self.executor()
        if executor is None:
            return
        with self._jobs_lock:
            if len(self._jobs) == 0:
                return
            jobs_copy = dict(self._jobs)
        logger.info('Polling for %s jobs', len(jobs_copy))
        try:
            out = executor._run_command(executor.get_status_command(jobs_copy.keys()))
        except subprocess.CalledProcessError as ex:
            out = ex.output
            exit_code = ex.returncode
        except Exception as ex:
            self._handle_poll_error(executor, True, ex,
                                    f'Failed to poll for job status: {traceback.format_exc()}')
            return
        else:
            exit_code = 0
            self._poll_error_count = 0
        logger.debug('Output from status command: %s', out)
        try:
            status_map = executor.parse_status_output(exit_code, out)
        except Exception as ex:
            self._handle_poll_error(executor, False, ex,
                                    f'Failed to poll for job status: {traceback.format_exc()}')
            return
        try:
            for native_id, job_set in jobs_copy.items():
                try:
                    status = self._get_job_status(native_id, status_map)
                except Exception:
                    status = JobStatus(JobState.FAILED,
                                       message='Failed to update job status: %s' %
                                               traceback.format_exc())
                for job in job_set:
                    executor._set_job_status(job, status)
        except Exception as ex:
            msg = traceback.format_exc()
            self._handle_poll_error(executor, True, ex, f'Error updating job statuses {msg}')

    def _get_job_status(self, native_id: str, status_map: Dict[str, JobStatus]) -> JobStatus:
        if native_id in status_map:
            return status_map[native_id]
        else:
            return JobStatus(JobState.COMPLETED)

    def _handle_poll_error(self, executor: BatchSchedulerExecutor, immediate: bool, ex: Exception,
                           msg: str) -> None:
        logger.warning('Polling error: %s', msg)
        self._poll_error_count += 1
        if immediate or (self._poll_error_count > self.config.queue_polling_error_threshold):
            self._poll_error_count = 0
            # fail all jobs
            with self._jobs_lock:
                # We should only poll if there is at least one job, so we should not be in a
                # situation when we polled and there were no jobs to poll for
                # Internal errors are a bit different, since they could, in principle, occur
                # after the last job was processed and removed from self._jobs; in practice,
                # the code in _poll has the job removal from _jobs as the last possible step
                assert len(self._jobs) > 0
                jobs_copy = dict(self._jobs)
                self._jobs.clear()
            for job_set in jobs_copy.values():
                for job in job_set:
                    self.unregister_job(job)
                    executor._set_job_status(job, JobStatus(JobState.FAILED, message=msg))

    def register_job(self, job: Job) -> None:
        executor = self.executor()
        # This method is only called from the executor. It stands to reason that the
        # executor cannot have been GC-ed.
        assert executor is not None
        self.status_updater.register_job(job, executor)
        assert job.native_id
        logger.info('Job %s: registering', job.id)
        with self._jobs_lock:
            native_id = job.native_id
            try:
                self._jobs[native_id].add(job)
            except KeyError:
                self._jobs[native_id] = {job}

    def unregister_job(self, job: Job) -> None:
        self.status_updater.unregister_job(job)
        assert job.native_id
        logger.info('Job %s: unregistering', job.id)
        with self._jobs_lock:
            native_id = job.native_id
            try:
                del self._jobs[native_id]
            except KeyError:
                # If two or more jobs are attached to the same native ID, the
                # first one being unregistered would already have removed
                # the dict entry
                pass<|MERGE_RESOLUTION|>--- conflicted
+++ resolved
@@ -208,12 +208,8 @@
             An configuration for this executor instance; if none is specified, a default
             configuration is used.
         """
-<<<<<<< HEAD
-        super().__init__(url=url, config=config if config else BatchSchedulerExecutorConfig())
+        super().__init__(url=url, config=self._get_config(config))
         self._queue_poll_thread = self._start_queue_poll_thread()
-=======
-        super().__init__(url=url, config=self._get_config(config))
->>>>>>> dc1b82ef
         assert config
         self.work_directory = config.work_directory / self.name
         self.work_directory.mkdir(parents=True, exist_ok=True)
