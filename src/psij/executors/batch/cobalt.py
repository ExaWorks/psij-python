--- conflicted
+++ resolved
@@ -64,14 +64,8 @@
             config, Path(__file__).parent / "cobalt" / "cobalt.mustache"
         )
 
-<<<<<<< HEAD
     def generate_submit_script(self, job: Job, context: Dict[str, object],
-                               submit_file: TextIO) -> None:
-=======
-    def generate_submit_script(
-        self, job: Job, context: Dict[str, object], submit_file: IO[str]
-    ) -> None:
->>>>>>> 79309dcc
+                               submit_file: IO[str]) -> None:
         """See :meth:`~.BatchSchedulerExecutor.generate_submit_script`."""
         self.generator.generate_submit_script(job, context, submit_file)
 
