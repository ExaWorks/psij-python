from __future__ import annotations

<<<<<<< HEAD
import sys
# for some reason, Sphinx cannot find Path if imported directly
# from pathlib import Path
import pathlib
from typing import Any, Dict, List, Optional, Union
=======
import pathlib
from pathlib import Path
from typing import Dict, List, Optional, Union
>>>>>>> 79309dcc

from typeguard import check_argument_types

import psij.resource_spec
import psij.job_attributes


<<<<<<< HEAD
def _to_path(arg: Union[str, pathlib.Path, None]) -> Optional[pathlib.Path]:
    if isinstance(arg, pathlib.Path):
=======
def _to_path(arg: Optional[Union[str, Path]]) -> Optional[Path]:
    if isinstance(arg, Path):
>>>>>>> 79309dcc
        return arg
    elif arg is None:
        return None
    else:
        assert isinstance(arg, str)
        return pathlib.Path(arg)


class JobSpec(object):
    """A class that describes the details of a job."""

    def __init__(self, executable: Optional[str] = None, arguments: Optional[List[str]] = None,
<<<<<<< HEAD
                 directory: Union[str, pathlib.Path, None] = None, name: Optional[str] = None,
                 inherit_environment: bool = True, environment: Optional[Dict[str, str]] = None,
                 stdin_path: Union[str, pathlib.Path, None] = None,
                 stdout_path: Union[str, pathlib.Path, None] = None,
                 stderr_path: Union[str, pathlib.Path, None] = None,
                 resources: Optional[ResourceSpec] = None,
                 attributes: Optional[JobAttributes] = None,
                 pre_launch: Union[str, pathlib.Path, None] = None,
                 post_launch: Union[str, pathlib.Path, None] = None,
=======
                 # For some odd reason, and only in the constructor, if Path is used directly,
                 # sphinx fails to find the class. Using Path in the getters and setters does not
                 # appear to trigger a problem.
                 directory: Optional[Union[str, pathlib.Path]] = None,
                 name: Optional[str] = None,
                 inherit_environment: bool = True, environment: Optional[Dict[str, str]] = None,
                 stdin_path: Optional[Union[str, pathlib.Path]] = None,
                 stdout_path: Optional[Union[str, pathlib.Path]] = None,
                 stderr_path: Optional[Union[str, pathlib.Path]] = None,
                 # Importing ResourceSpec directly used to work, but for some unclear reason
                 # sphinx started complaining about finding duplicate ResourceSpec classes,
                 # psij.resource_spec.ResourceSpec and psij.ResourceSpec, despite the latter not
                 # being imported.
                 resources: Optional[psij.resource_spec.ResourceSpec] = None,
                 attributes: Optional[psij.job_attributes.JobAttributes] = None,
                 pre_launch: Optional[Union[str, pathlib.Path]] = None,
                 post_launch: Optional[Union[str, pathlib.Path]] = None,
>>>>>>> 79309dcc
                 launcher: Optional[str] = None):
        """
        :param executable: An executable, such as "/bin/date".
        :param arguments: The argument list to be passed to the executable. Unlike with execve(),
            the first element of the list will correspond to `argv[1]` when accessed by the invoked
            executable.
        :param directory: The directory, on the compute side, in which the executable is to be run
        :param name: A name for the job. The name plays no functional role except that
            :class:`~psij.JobExecutor` implementations may attempt to use the name to label the
            job as presented by the underlying implementation.
        :param inherit_environment: If this flag is set to `False`, the job starts with an empty
            environment. The only environment variables that will be accessible to the job are the
            ones specified by this property. If this flag is set to `True`, which is the default,
            the job will also have access to variables inherited from the environment in which the
            job is run.
        :param environment: A mapping of environment variable names to their respective values.
        :param stdin_path: Path to a file whose contents will be sent to the job's standard input.
        :param stdout_path: A path to a file in which to place the standard output stream of the
            job.
        :param stderr_path: A path to a file in which to place the standard error stream of the job.
        :param resources: The resource requirements specify the details of how the job is to be run
            on a cluster, such as the number and type of compute nodes used, etc.
        :param attributes: Job attributes are details about the job, such as the walltime, that are
            descriptive of how the job behaves. Attributes are, in principle, non-essential in that
            the job could run even though no attributes are specified. In practice, specifying a
            walltime is often necessary to prevent LRMs from prematurely terminating a job.
        :param pre_launch: An optional path to a pre-launch script. The pre-launch script is
            sourced before the launcher is invoked. It, therefore, runs on the service node of the
            job rather than on all of the compute nodes allocated to the job.
        :param post_launch: An optional path to a post-launch script. The post-launch script is
            sourced after all the ranks of the job executable complete and is sourced on the same
            node as the pre-launch script.
        :param launcher: The name of a launcher to use, such as "mpirun", "srun", "single", etc.
            For a list of available launchers, see :ref:`Available Launchers <available-launchers>`.

        All constructor parameters are accessible as properties.

        .. note::
            A note about paths.

            It is strongly recommended that paths to `std*_path`, `directory`, etc. be specified
            as absolute. While paths can be relative, and there are cases when it is desirable to
            specify them as relative, it is important to understand what the implications are.

            Paths in a specification refer to paths *that are accessible to the machine where the
            job is running*. In most cases, that will be different from the machine on which the
            job is launched (i.e., where PSI/J is invoked from). This means that a given path may
            or may not point to the same file in both the location where the job is running and the
            location where the job is launched from.

            For example, if launching jobs from a login node of a cluster, the path `/tmp/foo.txt`
            will likely refer to locally mounted drives on both the login node and the compute
            node(s) where the job is running. However, since they are local mounts, the file
            `/tmp/foo.txt` written by a job running on the compute node will not be visible by
            opening `/tmp/foo.txt` on the login node. If an output file written on a compute node
            needs to be accessed on a login node, that file should be placed on a shared filesystem.
            However, even by doing so, there is no guarantee that the shared filesystem is mounted
            under the same mount point on both login and compute nodes. While this is an unlikely
            scenario, it remains a possibility.

            When relative paths are specified, even when they point to files on a shared filesystem
            as seen from the submission side (i.e., login node), the job working directory may be
            different from the working directory of the application that is launching the job. For
            example, an application that uses PSI/J to launch jobs on a cluster may be invoked from
            (and have its working directory set to) `/home/foo`, where `/home` is a mount point for
            a shared filesystem accessible by compute nodes. The launched job may specify
            `stdout_path=Path('bar.txt')`, which would resolve to `/home/foo/bar.txt`. However, the
            job may start in `/tmp` on the compute node, and its standard output will be redirected
            to `/tmp/bar.txt`.

            Relative paths are useful when there is a need to refer to the job directory that the
            scheduler chooses for the job, which is not generally known until the job is started by
            the scheduler. In such a case, one must leave the `spec.directory` attribute empty and
            refer to files inside the job directory using relative paths.
        """
        assert check_argument_types()

        self._name = name
        self.executable = executable
        self.arguments = arguments
        # I would do self.directory = directory, because that goes through the setter, which takes
        # care of the conversion, but mypy gets confused
        self._directory = _to_path(directory)
        self.inherit_environment = inherit_environment
        self.environment = environment
        self._stdin_path = _to_path(stdin_path)
        self._stdout_path = _to_path(stdout_path)
        self._stderr_path = _to_path(stderr_path)
        self.resources = resources
        self.attributes = attributes if attributes is not None else \
            psij.job_attributes.JobAttributes()
        self._pre_launch = _to_path(pre_launch)
        self._post_launch = _to_path(post_launch)
        self.launcher = launcher

        # TODO: `resources` is of type `ResourceSpec`, not `ResourceSpecV1`.  An
        #       connector trying to access `job.spec.resources.process_count`
        #       will thus face an `unknown member` warning.

    @property
    def name(self) -> Optional[str]:
        """Returns the name of the job."""
        if self._name is None:
            return self.executable
        else:
            return self._name

    @name.setter
    def name(self, value: Optional[str]) -> None:
        self._name = value

    @property
<<<<<<< HEAD
    def directory(self) -> Optional[pathlib.Path]:
=======
    def directory(self) -> Optional[Path]:
>>>>>>> 79309dcc
        """The directory, on the compute side, in which the executable is to be run."""
        return self._directory

    @directory.setter
<<<<<<< HEAD
    def directory(self, directory: Union[str, pathlib.Path, None]) -> None:
        self._directory = _to_path(directory)

    @property
    def stdin_path(self) -> Optional[pathlib.Path]:
        """A path to a file whose contents will be sent to the job's standard input."""
        return self._stdin_path

    @stdin_path.setter
    def stdin_path(self, stdin_path: Union[str, pathlib.Path, None]) -> None:
        self._stdin_path = _to_path(stdin_path)

    @property
    def stdout_path(self) -> Optional[pathlib.Path]:
=======
    def directory(self, directory: Optional[Union[str, Path]]) -> None:
        self._directory = _to_path(directory)

    @property
    def stdin_path(self) -> Optional[Path]:
        """Path to a file whose contents will be sent to the job's standard input."""
        return self._stdin_path

    @stdin_path.setter
    def stdin_path(self, stdin_path: Optional[Union[str, Path]]) -> None:
        self._stdin_path = _to_path(stdin_path)

    @property
    def stdout_path(self) -> Optional[Path]:
>>>>>>> 79309dcc
        """A path to a file in which to place the standard output stream of the job."""
        return self._stdout_path

    @stdout_path.setter
<<<<<<< HEAD
    def stdout_path(self, stdout_path: Union[str, pathlib.Path, None]) -> None:
        self._stdout_path = _to_path(stdout_path)

    @property
    def stderr_path(self) -> Optional[pathlib.Path]:
=======
    def stdout_path(self, stdout_path: Optional[Union[str, Path]]) -> None:
        self._stdout_path = _to_path(stdout_path)

    @property
    def stderr_path(self) -> Optional[Path]:
>>>>>>> 79309dcc
        """A path to a file in which to place the standard error stream of the job."""
        return self._stderr_path

    @stderr_path.setter
<<<<<<< HEAD
    def stderr_path(self, stderr_path: Union[str, pathlib.Path, None]) -> None:
        self._stderr_path = _to_path(stderr_path)

    @property
    def pre_launch(self) -> Optional[pathlib.Path]:
        """An optional path to a pre-launch script."""
        return self._pre_launch

    @pre_launch.setter
    def pre_launch(self, pre_launch: Union[str, pathlib.Path, None]) -> None:
        self._pre_launch = _to_path(pre_launch)

    @property
    def post_launch(self) -> Optional[pathlib.Path]:
        """An optional path to a post-launch script."""
        return self._post_launch

    @post_launch.setter
    def post_launch(self, post_launch: Union[str, pathlib.Path, None]) -> None:
=======
    def stderr_path(self, stderr_path: Optional[Union[str, Path]]) -> None:
        self._stderr_path = _to_path(stderr_path)

    @property
    def pre_launch(self) -> Optional[Path]:
        """
        An optional path to a pre-launch script.

        The pre-launch script is sourced before the launcher is invoked. It, therefore, runs on
        the service node of the job rather than on all of the compute nodes allocated to the job.
        """
        return self._pre_launch

    @pre_launch.setter
    def pre_launch(self, pre_launch: Optional[Union[str, Path]]) -> None:
        self._pre_launch = _to_path(pre_launch)

    @property
    def post_launch(self) -> Optional[Path]:
        """
        An optional path to a post-launch script.

        The post-launch script is sourced after all the ranks of the job executable complete and
        is sourced on the same node as the pre-launch script.
        """
        return self._post_launch

    @post_launch.setter
    def post_launch(self, post_launch: Optional[Union[str, Path]]) -> None:
>>>>>>> 79309dcc
        self._post_launch = _to_path(post_launch)

    def __eq__(self, o: object) -> bool:
        """
        Tests if this JobSpec is equal to another.

        Two job specifications are equal if they represent the same job. That is, if all
        properties are pair-wise equal.
        """
        if not isinstance(o, JobSpec):
            return False

        for prop_name in ['name', 'executable', 'arguments', 'directory', 'inherit_environment',
                          'environment', 'stdin_path', 'stdout_path', 'stderr_path', 'resources',
                          'attributes', 'pre_launch', 'post_launch', 'launcher']:
            if getattr(self, prop_name) != getattr(o, prop_name):
                return False

        return True<|MERGE_RESOLUTION|>--- conflicted
+++ resolved
@@ -1,16 +1,9 @@
 from __future__ import annotations
 
-<<<<<<< HEAD
-import sys
 # for some reason, Sphinx cannot find Path if imported directly
 # from pathlib import Path
 import pathlib
-from typing import Any, Dict, List, Optional, Union
-=======
-import pathlib
-from pathlib import Path
 from typing import Dict, List, Optional, Union
->>>>>>> 79309dcc
 
 from typeguard import check_argument_types
 
@@ -18,13 +11,8 @@
 import psij.job_attributes
 
 
-<<<<<<< HEAD
 def _to_path(arg: Union[str, pathlib.Path, None]) -> Optional[pathlib.Path]:
     if isinstance(arg, pathlib.Path):
-=======
-def _to_path(arg: Optional[Union[str, Path]]) -> Optional[Path]:
-    if isinstance(arg, Path):
->>>>>>> 79309dcc
         return arg
     elif arg is None:
         return None
@@ -37,35 +25,22 @@
     """A class that describes the details of a job."""
 
     def __init__(self, executable: Optional[str] = None, arguments: Optional[List[str]] = None,
-<<<<<<< HEAD
+                 # For some odd reason, and only in the constructor, if Path is used directly,
+                 # sphinx fails to find the class. Using Path in the getters and setters does not
+                 # appear to trigger a problem.
                  directory: Union[str, pathlib.Path, None] = None, name: Optional[str] = None,
                  inherit_environment: bool = True, environment: Optional[Dict[str, str]] = None,
                  stdin_path: Union[str, pathlib.Path, None] = None,
                  stdout_path: Union[str, pathlib.Path, None] = None,
                  stderr_path: Union[str, pathlib.Path, None] = None,
-                 resources: Optional[ResourceSpec] = None,
-                 attributes: Optional[JobAttributes] = None,
-                 pre_launch: Union[str, pathlib.Path, None] = None,
-                 post_launch: Union[str, pathlib.Path, None] = None,
-=======
-                 # For some odd reason, and only in the constructor, if Path is used directly,
-                 # sphinx fails to find the class. Using Path in the getters and setters does not
-                 # appear to trigger a problem.
-                 directory: Optional[Union[str, pathlib.Path]] = None,
-                 name: Optional[str] = None,
-                 inherit_environment: bool = True, environment: Optional[Dict[str, str]] = None,
-                 stdin_path: Optional[Union[str, pathlib.Path]] = None,
-                 stdout_path: Optional[Union[str, pathlib.Path]] = None,
-                 stderr_path: Optional[Union[str, pathlib.Path]] = None,
                  # Importing ResourceSpec directly used to work, but for some unclear reason
                  # sphinx started complaining about finding duplicate ResourceSpec classes,
                  # psij.resource_spec.ResourceSpec and psij.ResourceSpec, despite the latter not
                  # being imported.
                  resources: Optional[psij.resource_spec.ResourceSpec] = None,
                  attributes: Optional[psij.job_attributes.JobAttributes] = None,
-                 pre_launch: Optional[Union[str, pathlib.Path]] = None,
-                 post_launch: Optional[Union[str, pathlib.Path]] = None,
->>>>>>> 79309dcc
+                 pre_launch: Union[str, pathlib.Path, None] = None,
+                 post_launch: Union[str, pathlib.Path, None] = None,
                  launcher: Optional[str] = None):
         """
         :param executable: An executable, such as "/bin/date".
@@ -178,16 +153,11 @@
         self._name = value
 
     @property
-<<<<<<< HEAD
     def directory(self) -> Optional[pathlib.Path]:
-=======
-    def directory(self) -> Optional[Path]:
->>>>>>> 79309dcc
         """The directory, on the compute side, in which the executable is to be run."""
         return self._directory
 
     @directory.setter
-<<<<<<< HEAD
     def directory(self, directory: Union[str, pathlib.Path, None]) -> None:
         self._directory = _to_path(directory)
 
@@ -202,50 +172,30 @@
 
     @property
     def stdout_path(self) -> Optional[pathlib.Path]:
-=======
-    def directory(self, directory: Optional[Union[str, Path]]) -> None:
-        self._directory = _to_path(directory)
-
-    @property
-    def stdin_path(self) -> Optional[Path]:
-        """Path to a file whose contents will be sent to the job's standard input."""
-        return self._stdin_path
-
-    @stdin_path.setter
-    def stdin_path(self, stdin_path: Optional[Union[str, Path]]) -> None:
-        self._stdin_path = _to_path(stdin_path)
-
-    @property
-    def stdout_path(self) -> Optional[Path]:
->>>>>>> 79309dcc
         """A path to a file in which to place the standard output stream of the job."""
         return self._stdout_path
 
     @stdout_path.setter
-<<<<<<< HEAD
     def stdout_path(self, stdout_path: Union[str, pathlib.Path, None]) -> None:
         self._stdout_path = _to_path(stdout_path)
 
     @property
     def stderr_path(self) -> Optional[pathlib.Path]:
-=======
-    def stdout_path(self, stdout_path: Optional[Union[str, Path]]) -> None:
-        self._stdout_path = _to_path(stdout_path)
-
-    @property
-    def stderr_path(self) -> Optional[Path]:
->>>>>>> 79309dcc
         """A path to a file in which to place the standard error stream of the job."""
         return self._stderr_path
 
     @stderr_path.setter
-<<<<<<< HEAD
     def stderr_path(self, stderr_path: Union[str, pathlib.Path, None]) -> None:
         self._stderr_path = _to_path(stderr_path)
 
     @property
     def pre_launch(self) -> Optional[pathlib.Path]:
-        """An optional path to a pre-launch script."""
+        """
+        An optional path to a pre-launch script.
+
+        The pre-launch script is sourced before the launcher is invoked. It, therefore, runs on
+        the service node of the job rather than on all of the compute nodes allocated to the job.
+        """
         return self._pre_launch
 
     @pre_launch.setter
@@ -254,42 +204,16 @@
 
     @property
     def post_launch(self) -> Optional[pathlib.Path]:
-        """An optional path to a post-launch script."""
+        """
+        An optional path to a post-launch script.
+
+        The post-launch script is sourced after all the ranks of the job executable complete and
+        is sourced on the same node as the pre-launch script.
+        """
         return self._post_launch
 
     @post_launch.setter
     def post_launch(self, post_launch: Union[str, pathlib.Path, None]) -> None:
-=======
-    def stderr_path(self, stderr_path: Optional[Union[str, Path]]) -> None:
-        self._stderr_path = _to_path(stderr_path)
-
-    @property
-    def pre_launch(self) -> Optional[Path]:
-        """
-        An optional path to a pre-launch script.
-
-        The pre-launch script is sourced before the launcher is invoked. It, therefore, runs on
-        the service node of the job rather than on all of the compute nodes allocated to the job.
-        """
-        return self._pre_launch
-
-    @pre_launch.setter
-    def pre_launch(self, pre_launch: Optional[Union[str, Path]]) -> None:
-        self._pre_launch = _to_path(pre_launch)
-
-    @property
-    def post_launch(self) -> Optional[Path]:
-        """
-        An optional path to a post-launch script.
-
-        The post-launch script is sourced after all the ranks of the job executable complete and
-        is sourced on the same node as the pre-launch script.
-        """
-        return self._post_launch
-
-    @post_launch.setter
-    def post_launch(self, post_launch: Optional[Union[str, Path]]) -> None:
->>>>>>> 79309dcc
         self._post_launch = _to_path(post_launch)
 
     def __eq__(self, o: object) -> bool:
