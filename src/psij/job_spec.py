--- conflicted
+++ resolved
@@ -1,15 +1,9 @@
-<<<<<<< HEAD
-import sys
-from pathlib import Path
-from typing import Optional, List, Dict, Any, Union
-=======
 from __future__ import annotations
 
 # for some reason, Sphinx cannot find Path if imported directly
 # from pathlib import Path
 import pathlib
 from typing import Dict, List, Optional, Union
->>>>>>> d1ba84c4
 
 from typeguard import check_argument_types
 
@@ -30,22 +24,12 @@
 class JobSpec(object):
     """A class that describes the details of a job."""
 
-<<<<<<< HEAD
-    def __init__(self, name: Optional[str] = None, executable: Optional[str] = None,
-                 arguments: Optional[List[str]] = None, directory: Optional[Path] = None,
-                 inherit_environment: bool = True,
-                 environment: Optional[Dict[str, Union[str, int]]] = None,
-                 stdin_path: Optional[Path] = None, stdout_path: Optional[Path] = None,
-                 stderr_path: Optional[Path] = None, resources: Optional[ResourceSpec] = None,
-                 attributes: Optional[JobAttributes] = None, pre_launch: Optional[Path] = None,
-                 post_launch: Optional[Path] = None, launcher: Optional[str] = None):
-=======
     def __init__(self, executable: Optional[str] = None, arguments: Optional[List[str]] = None,
                  # For some odd reason, and only in the constructor, if Path is used directly,
                  # sphinx fails to find the class. Using Path in the getters and setters does not
                  # appear to trigger a problem.
                  directory: Union[str, pathlib.Path, None] = None, name: Optional[str] = None,
-                 inherit_environment: bool = True, environment: Optional[Dict[str, str]] = None,
+                 inherit_environment: bool = True, environment: Optional[Dict[str, Union[str, int]]] = None,
                  stdin_path: Union[str, pathlib.Path, None] = None,
                  stdout_path: Union[str, pathlib.Path, None] = None,
                  stderr_path: Union[str, pathlib.Path, None] = None,
@@ -58,7 +42,6 @@
                  pre_launch: Union[str, pathlib.Path, None] = None,
                  post_launch: Union[str, pathlib.Path, None] = None,
                  launcher: Optional[str] = None):
->>>>>>> d1ba84c4
         """
         :param executable: An executable, such as "/bin/date".
         :param arguments: The argument list to be passed to the executable. Unlike with execve(),
@@ -170,17 +153,7 @@
         self._name = value
 
     @property
-    def directory(self) -> Optional[pathlib.Path]:
-        """The directory, on the compute side, in which the executable is to be run."""
-        return self._directory
-
-    @directory.setter
-    def directory(self, directory: Union[str, pathlib.Path, None]) -> None:
-        self._directory = _to_path(directory)
-
-    @property
-<<<<<<< HEAD
-    def environment(self) -> Optional[Dict[str, str]]:
+    def environment(self) -> Optional[Dict[str, Union[str, int]]]:
         """Return the environment dict."""
         return self._environment
 
@@ -197,78 +170,15 @@
                 else:
                     self._environment[k] = v
 
-    @property
-    def to_dict(self) -> Dict[str, Any]:
-        """Returns a dictionary representation of this object."""
-        d = self._init_job_spec_dict
-
-        # Map properties to keys
-        d['name'] = self.name
-        d['executable'] = self.executable
-        d['arguments'] = self.arguments
-        d['directory'] = o2p(self.directory)
-        d['inherit_environment'] = self.inherit_environment
-        d['environment'] = self.environment
-        d['stdin_path'] = o2p(self.stdin_path)
-        d['stdout_path'] = o2p(self.stdout_path)
-        d['stderr_path'] = o2p(self.stderr_path)
-        d['resources'] = self.resources
-
-        # Handle attributes property
-        if self.attributes:
-            d['attributes'] = {
-                'duration': '',
-                'queue_name': '',
-                'project_name': '',
-                'reservation_id': '',
-                'custom_attributes': {},
-            }
-            for k, v in self.attributes.__dict__.items():
-                if k in ['duration', 'queue_name', 'project_name', 'reservation_id']:
-                    if v:
-                        d['attributes'][k] = str(v)
-                    else:
-                        d['attributes'][k] = v
-                elif k == "_custom_attributes":
-                    if v:
-                        for ck, cv in v.items():
-                            if not type(cv).__name__ in ['str',
-                                                         'list',
-                                                         'dict',
-                                                         'NoneType',
-                                                         'bool',
-                                                         'int']:
-                                sys.stderr.write("Unsupported type "
-                                                 + type(cv).__name__
-                                                 + " in JobAttributes.custom_attributes for key "
-                                                 + ck
-                                                 + ", skipping\n")
-                        else:
-                            if ck:
-                                d['attributes']['custom_attributes'][ck] = str(cv)
-                            else:
-                                d['attributes']['custom_attributes'][ck] = cv
-                else:
-                    sys.stderr.write("Unsupported attribute " + k + ", skipping attribute\n")
-        else:
-            d['attributes'] = None
-
-        if self.resources:
-
-            d['resources'] = {
-                'node_count': None,
-                'process_count': None,
-                'process_per_node': None,
-                'cpu_cores_per_process': None,
-                'gpu_cores_per_process': None,
-                'exclusive_node_use': None
-            }
-            r = self.resources.__dict__
-            for k in d['resources'].keys():
-                d['resources'][k] = r[k] if k in r else None
-
-        return d
-=======
+    def directory(self) -> Optional[pathlib.Path]:
+        """The directory, on the compute side, in which the executable is to be run."""
+        return self._directory
+
+    @directory.setter
+    def directory(self, directory: Union[str, pathlib.Path, None]) -> None:
+        self._directory = _to_path(directory)
+
+    @property
     def stdin_path(self) -> Optional[pathlib.Path]:
         """A path to a file whose contents will be sent to the job's standard input."""
         return self._stdin_path
@@ -339,5 +249,4 @@
             if getattr(self, prop_name) != getattr(o, prop_name):
                 return False
 
-        return True
->>>>>>> d1ba84c4
+        return True