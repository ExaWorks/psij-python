# Workflow examples

1. [PDF to Wordcloud](#pdf-to-wordcloud-image)
2. [Executing a singularity container](#executing-a-singularity-conatiner)
3. [Submitting a MPI job](#executing-an-mpi-job)

## PDF to Wordcloud Image

Input: PDF
Output: png

Scripts:
- pdftotext
- wordcloud_cli.py
- pdf2wordcloud.sh

Steps:

![image](../web/images/wordcloud-workflow.svg)

1. extract text from PDF file

    `pdftotext INPUT.pdf OUTPUT.txt`

2. create image from text

    `wordcloud_cli.py --text OUTPUT.txt --imagefile IMAGE.png`

Example:

```
import psij

### Basic config and inputs ###
jex = psij.JobExecutor.get_instance('local')
pdfFile = "example.pdf"     # input file
pngFile = "worcloud.png"    # output file

### Specs for tools ###


def make_pdf2text_spec(input=None, output=None):
    '''
    :param input: path to input file
    :param output: name for output file
    '''
    spec = psij.JobSpec()
    spec.executable = 'pdftotext'
    spec.arguments = [input, output]
    spec.stdout_path = 'pdftotext.stdout'
    spec.stderr_path = 'pdftotext.stderr'
    spec.attributes.set_custom_attribute("DEMO", "DEMO")

    return spec


def make_text2wordcloud_spec(input, output):
    spec = psij.JobSpec()
    spec.executable = 'wordcloud_cli'
    spec.arguments = ["--text", input, "--imagefile", output]
    spec.stdout_path = 'wordcloud.stdout'
    spec.stderr_path = 'wordcloud.stderr'
    return spec

### Make simple job from spec ###


def make_job(spec, attributes):
    job = psij.Job()
    job.spec = spec
    return job


# Create job spec
pdf2textSpec = make_pdf2text_spec(pdfFile, "words.txt")
text2wordcloudSpec = make_text2wordcloud_spec("words.txt", pngFile)

# Create jobs from spec
pdf2textJob = make_job(pdf2textSpec, None)
text2wordcloudJob = make_job(text2wordcloudSpec, None)

for j in [pdf2textJob, text2wordcloudJob]:
    jex.submit(j)
    j.wait()

```


The tools used in the example above can be easily installed in a docker container:

```
FROM ubuntu:latest
RUN apt-get update && apt-get upgrade -y
RUN apt-get install -y \
  poppler-utils \
  python3-pip
RUN pip install wordcloud
```

## Executing a singularity conatiner

We will run the PDF2Wordcloud example in a container. We will use the docker conatiner described above and execute it with singularity. In this case the spec defines the execution of a container with singularity. The actual command line tool is passed as an optional argument after all requiered singularity options.

```
...

def make_singularity_spec(image=None,
                          bind_input=[],
                          bind_output=[],
                          command='',
                          options=[]
                          ):
    '''
    :param image: path to image file
    :param bind_input: List of input paths
    :param bind_output: :List of output paths
    :param command: name of script/command to be executed
    :param options: command line options for command
    '''
    spec = psij.JobSpec()
    spec.executable = 'singularity'
    spec.stdout_path = 'singularity.' + command + '.stdout'
    spec.stderr_path = 'singularity.' + command + '.stderr'
    bind = []
    for f in bind_input:
        if f:
            d = os.path.abspath(f)
            bind += ["--bind", f"{f}:{d}"]
    for f in bind_output:
        if f:
            # missing, if f does not exists create f
            d = os.path.abspath(f)
            bind += ["--bind", f"{f}:{d}"]
    spec.arguments = ['run'] + bind + [image, command] + options

    return spec


...


# Create job spec

pdf2textSingularitySpec = make_singularity_spec(image=image,
                                                bind_input=[pdfFile],
                                                bind_output=["words.singularity.txt"],
                                                command="pdftotext",
                                                options=[pdfFile, "words.singularity.txt"])
text2wordcloudSingularitySpec = make_singularity_spec(image=image,
                                                      bind_input=["words.singularity.txt"],
                                                      bind_output=[pngFile],
                                                      command="pdftotext",
                                                      options=["--text", "words.singularity.txt", "--imagefile", pngFile])

....

# Create jobs from spec
for j in [make_job(pdf2textSingularitySpec, None), make_job(text2wordcloudSingularitySpec, None)]:
    jex.submit(j)
    j.wait()
```
<<<<<<< HEAD

## Executing an MPI job

In this example we demonstrate how to wrap and execute an mpi hello world job with PSI/J. The base mpi command is `mpiexec -n 36 -ppn 36 echo Hello world`. This example is introducing the concept of a [job launcher](https://exaworks.org/psi-j-python/docs/programming.html#launchers), in this case **mpi**, e.g. `job.spec.launcher = "mpi"`.



<!-- ## Environmental COVID Workflow

Wastewater samples are collected and then concentrated to select for viral particles. RNA is then extracted from the concentrated viral solution. This RNA is prepped for sequencing using an amplicon panel targeting the entire [SARS-CoV-2 genome](https://www.ncbi.nlm.nih.gov/sars-cov-2/), and then sequenced. Resulting sequence files are the input for the pipeline below. The sequences are assembled and reads are mapped against the SARS-CoV-2 reference genome for variant detection.

![image](../web/images/assembly-workflow.svg)

This workflow consists of four major steps or jobs:

1. Sequence mapping
2. Variant calling
3. Quality control and filtering
4. Group and plot results for all samples

The tools are packaged in docker/singularity containers. The job spec documents for the jobs above have the follwoing format:

```
spec = psij.JobSpec()
    spec.executable = 'singularity'
    spec.arguments = ['run' , "-bind" , $directory , $tool , $option ]
    spec.stdout_path = 'log.stdout'
    spec.attributes
```
 -->
=======
>>>>>>> c7d25e80
<|MERGE_RESOLUTION|>--- conflicted
+++ resolved
@@ -159,36 +159,7 @@
     jex.submit(j)
     j.wait()
 ```
-<<<<<<< HEAD
 
 ## Executing an MPI job
 
-In this example we demonstrate how to wrap and execute an mpi hello world job with PSI/J. The base mpi command is `mpiexec -n 36 -ppn 36 echo Hello world`. This example is introducing the concept of a [job launcher](https://exaworks.org/psi-j-python/docs/programming.html#launchers), in this case **mpi**, e.g. `job.spec.launcher = "mpi"`.
-
-
-
-<!-- ## Environmental COVID Workflow
-
-Wastewater samples are collected and then concentrated to select for viral particles. RNA is then extracted from the concentrated viral solution. This RNA is prepped for sequencing using an amplicon panel targeting the entire [SARS-CoV-2 genome](https://www.ncbi.nlm.nih.gov/sars-cov-2/), and then sequenced. Resulting sequence files are the input for the pipeline below. The sequences are assembled and reads are mapped against the SARS-CoV-2 reference genome for variant detection.
-
-![image](../web/images/assembly-workflow.svg)
-
-This workflow consists of four major steps or jobs:
-
-1. Sequence mapping
-2. Variant calling
-3. Quality control and filtering
-4. Group and plot results for all samples
-
-The tools are packaged in docker/singularity containers. The job spec documents for the jobs above have the follwoing format:
-
-```
-spec = psij.JobSpec()
-    spec.executable = 'singularity'
-    spec.arguments = ['run' , "-bind" , $directory , $tool , $option ]
-    spec.stdout_path = 'log.stdout'
-    spec.attributes
-```
- -->
-=======
->>>>>>> c7d25e80
+In this example we demonstrate how to wrap and execute an mpi hello world job with PSI/J. The base mpi command is `mpiexec -n 36 -ppn 36 echo Hello world`. This example is introducing the concept of a [job launcher](https://exaworks.org/psi-j-python/docs/programming.html#launchers), in this case **mpi**, e.g. `job.spec.launcher = "mpi"`.