<<<<<<< HEAD
# Runtime dependencies
filelock
psutil
# pystache
https://github.com/ExaWorks/pystache/archive/refs/tags/v0.5.5-ew.tar.gz

# Docs
=======
filelock
psutil
pystache==0.5.4

>>>>>>> 45fb39ab
six
Sphinx
sphinx_rtd_theme
sphinx-tabs
# sphinx-autodoc-typehints

# Testing
mypy >=0.790
pytest
flake8
autopep8
<<<<<<< HEAD

# For SAGA executor
radical.saga
radical.utils
=======
types-requests
>>>>>>> 45fb39ab
<|MERGE_RESOLUTION|>--- conflicted
+++ resolved
@@ -1,17 +1,10 @@
-<<<<<<< HEAD
 # Runtime dependencies
 filelock
 psutil
-# pystache
+# pystache>=0.5.4
 https://github.com/ExaWorks/pystache/archive/refs/tags/v0.5.5-ew.tar.gz
 
 # Docs
-=======
-filelock
-psutil
-pystache==0.5.4
-
->>>>>>> 45fb39ab
 six
 Sphinx
 sphinx_rtd_theme
@@ -23,11 +16,8 @@
 pytest
 flake8
 autopep8
-<<<<<<< HEAD
+types-requests
 
 # For SAGA executor
 radical.saga
-radical.utils
-=======
-types-requests
->>>>>>> 45fb39ab
+radical.utils